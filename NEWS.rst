--- conflicted
+++ resolved
@@ -40,11 +40,8 @@
 New Features
 +++++++++++++
 
-<<<<<<< HEAD
-=======
 * Add new time-domain measures in `hrv_time()`: `Prc20NN`, `Prc80NN`, `MinNN`, and `MaxNN`
 * Allow `fix_peaks()` to account for larger intervals
->>>>>>> 4965f06a
 
 Fixes
 +++++++++++++
