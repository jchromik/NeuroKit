--- conflicted
+++ resolved
@@ -41,11 +41,7 @@
 authornote: |
   \* Correspondence concerning this article should be addressed to Dominique Makowski (HSS 04-18, 48 Nanyang Avenue, Singapore; dmakowski@ntu.edu.sg).
 abstract: |
-<<<<<<< HEAD
-  NeuroKit2 is an open-source, community-driven, and user-friendly Python package dedicated to neurophysiological signal processing with an initial focus on bodily signals (e.g., ECG, EDA, EMG, EOG, PPG etc.). Its design philosophy is centred on user-experience and accessibility to both novice and advanced users. The package provides consistent high-level functions that enable data processing in a few lines of code using validated pipelines, which we illustrate in two examples covering the most typical scenarios, such as an event-related paradigm and an interval-related analysis. The package also includes tools dedicated to specific processing steps such as rate extraction and filtering methods, offering a trade-off between efficiency and fine-tuned control. Rather than focusing on specific signals, NeuroKit2 was developed to provide a comprehensive means for a simultaneous processing of a wide range of signals. Its goal is to improve transparency and reproducibility in neurophysiological research, as well as foster exploration and innovation.
-=======
   NeuroKit2 is an open-source, community-driven, and user-friendly Python package dedicated to neurophysiological signal processing with an initial focus on bodily signals (e.g., ECG, PPG, EDA, EMG, RSP). Its design philosophy is centred on user-experience and accessibility to both novice and advanced users. The package provides a consistent set of high-level functions that enable data processing in a few lines of code using validated pipelines, which we illustrate in two examples covering the most typical scenarios, such as an event-related paradigm and an interval-related analysis. The package also includes tools dedicated to specific processing steps such as rate extraction and filtering methods, offering a trade-off between efficiency and fine-tuned control to the user. Rather than focusing on specific signals, NeuroKit2 was developed to provide a comprehensive means for a simultaneous processing of a wide range of signals. Its goal is to improve transparency and reproducibility in neurophysiological research, as well as foster exploration and innovation.
->>>>>>> f00bd2bc
 keywords          : "Neurophysiology, Biosignals, Python, ECG, EDA, EMG"
 wordcount         : "2513"
 bibliography      : ["bibliography.bib"]
@@ -169,7 +165,7 @@
                             "RSP Amplitude Measures (Min, Mean, Max)",
                             "ECG and RSP Phase (Inspiration/Expiration, Systole/Diastole, Completion)",
                             "SCR peak and its characteristics (amplitude, rise time, recovery time)"),
-                    
+
                     "B" = c("ECG Rate Characteristics (Mean, Amplitude)",
                             "Heart Rate Variability (HRV) indices",
                             "Respiratory Rate Variability (RRV) indices",
@@ -180,7 +176,7 @@
 
 # For PDFs
 knitr::kable(table, format="latex", digits = 2, booktabs = TRUE, caption = "Examples of features computed in different domains.", linesep="") %>%
-  kableExtra::kable_styling(latex_options = c("hold_position"), font_size=9) %>% 
+  kableExtra::kable_styling(latex_options = c("hold_position"), font_size=9) %>%
   kableExtra::column_spec(1:2, width = "8cm")
 ```
 
