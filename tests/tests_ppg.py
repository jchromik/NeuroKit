# -*- coding: utf-8 -*-

import itertools

import numpy as np
import pytest

import neurokit2 as nk


durations = (20, 200)
sampling_rates = (50, 500)
heart_rates = (50, 120)
freq_modulations = (0.1, 0.4)

params = [durations, sampling_rates, heart_rates, freq_modulations]

params_combis = list(itertools.product(*params))


@pytest.mark.parametrize(
    "duration, sampling_rate, heart_rate, freq_modulation", params_combis
)
def test_ppg_simulate(duration, sampling_rate, heart_rate, freq_modulation):
    ppg = nk.ppg_simulate(
        duration=duration,
        sampling_rate=sampling_rate,
        heart_rate=heart_rate,
        frequency_modulation=freq_modulation,
        ibi_randomness=0,
        drift=0,
        motion_amplitude=0,
        powerline_amplitude=0,
        burst_amplitude=0,
        burst_number=0,
        random_state=42,
        show=False,
    )

    assert ppg.size == duration * sampling_rate

    signals, _ = nk.ppg_process(ppg, sampling_rate=sampling_rate)
    assert np.allclose(signals["PPG_Rate"].mean(), heart_rate, atol=1)

    # Ensure that the heart rate fluctuates in the requested range.
    groundtruth_range = freq_modulation * heart_rate
    observed_range = np.percentile(signals["PPG_Rate"], 90) - np.percentile(
        signals["PPG_Rate"], 10
    )
    assert np.allclose(groundtruth_range, observed_range, atol=groundtruth_range * 0.15)

    # TODO: test influence of different noise configurations


@pytest.mark.parametrize(
    "ibi_randomness, std_heart_rate",
    [(0.1, 3), (0.2, 5), (0.3, 8), (0.4, 11), (0.5, 14), (0.6, 19)],
)
def test_ppg_simulate_ibi(ibi_randomness, std_heart_rate):
    ppg = nk.ppg_simulate(
        duration=20,
        sampling_rate=50,
        heart_rate=70,
        frequency_modulation=0,
        ibi_randomness=ibi_randomness,
        drift=0,
        motion_amplitude=0,
        powerline_amplitude=0,
        burst_amplitude=0,
        burst_number=0,
        random_state=42,
        show=False,
    )

    assert ppg.size == 20 * 50

    signals, _ = nk.ppg_process(ppg, sampling_rate=50)
    assert np.allclose(signals["PPG_Rate"].mean(), 70, atol=1.5)

    # Ensure that standard deviation of heart rate
    assert np.allclose(signals["PPG_Rate"].std(), std_heart_rate, atol=1)

    # TODO: test influence of different noise configurations


def test_ppg_simulate_legacy_rng():
    ppg = nk.ppg_simulate(
        duration=30,
        sampling_rate=250,
        heart_rate=70,
        frequency_modulation=0.2,
        ibi_randomness=0.1,
        drift=0.1,
        motion_amplitude=0.1,
        powerline_amplitude=0.01,
        random_state=654,
        random_state_distort="legacy",
        show=False,
    )

    # Run simple checks to verify that the signal is the same as that generated with version 0.2.3
    # before the introduction of the new random number generation approach
    assert np.allclose(np.mean(ppg), 0.6598246992405254)
    assert np.allclose(np.std(ppg), 0.4542274696384863)
    assert np.allclose(
        np.mean(np.reshape(ppg, (-1, 1500)), axis=1),
        [0.630608661400, 0.63061887029, 0.60807993168, 0.65731025466, 0.77250577818],
    )


def test_ppg_clean():
    sampling_rate = 500

    ppg = nk.ppg_simulate(
        duration=30,
        sampling_rate=sampling_rate,
        heart_rate=180,
        frequency_modulation=0.01,
        ibi_randomness=0.1,
        drift=1,
        motion_amplitude=0.5,
        powerline_amplitude=0.1,
        burst_amplitude=1,
        burst_number=5,
        random_state=42,
        show=False,
    )
    ppg_cleaned_elgendi = nk.ppg_clean(
        ppg, sampling_rate=sampling_rate, method="elgendi"
    )

    assert ppg.size == ppg_cleaned_elgendi.size

    # Assert that bandpass filter with .5 Hz lowcut and 8 Hz highcut was applied.
    fft_raw = np.abs(np.fft.rfft(ppg))
    fft_elgendi = np.abs(np.fft.rfft(ppg_cleaned_elgendi))

    freqs = np.fft.rfftfreq(ppg.size, 1 / sampling_rate)

    assert np.sum(fft_raw[freqs < 0.5]) > np.sum(fft_elgendi[freqs < 0.5])
    assert np.sum(fft_raw[freqs > 8]) > np.sum(fft_elgendi[freqs > 8])


def test_ppg_findpeaks():
    sampling_rate = 500

    # Test Elgendi method
    ppg = nk.ppg_simulate(
        duration=30,
        sampling_rate=sampling_rate,
        heart_rate=60,
        frequency_modulation=0.01,
        ibi_randomness=0.1,
        drift=1,
        motion_amplitude=0.5,
        powerline_amplitude=0.1,
        burst_amplitude=1,
        burst_number=5,
        random_state=42,
        show=True,
    )
    ppg_cleaned_elgendi = nk.ppg_clean(
        ppg, sampling_rate=sampling_rate, method="elgendi"
    )

    info_elgendi = nk.ppg_findpeaks(
        ppg_cleaned_elgendi, sampling_rate=sampling_rate, show=True
    )

    peaks = info_elgendi["PPG_Peaks"]

    assert peaks.size == 29
    assert np.abs(peaks.sum() - 219764) < 5  # off by no more than 5 samples in total

    # Test MSPTD method
    info_msptd = nk.ppg_findpeaks(
        ppg, sampling_rate=sampling_rate, method="bishop", show=True
    )

    peaks = info_msptd["PPG_Peaks"]

    assert peaks.size == 29
    assert np.abs(peaks.sum() - 219665) < 30  # off by no more than 30 samples in total


@pytest.mark.parametrize(
    "method_cleaning, method_peaks",
    [("elgendi", "elgendi"), ("nabian2018", "elgendi"), ("elgendi", "bishop")],
)
def test_ppg_report(tmp_path, method_cleaning, method_peaks):
<<<<<<< HEAD
    sampling_rate = 500
=======

    sampling_rate = 100
>>>>>>> 3cf70af1

    ppg = nk.ppg_simulate(
        duration=30,
        sampling_rate=sampling_rate,
        heart_rate=60,
        frequency_modulation=0.01,
        ibi_randomness=0.1,
        drift=1,
        motion_amplitude=0.5,
        powerline_amplitude=0.1,
        burst_amplitude=1,
        burst_number=5,
        random_state=42,
        show=True,
    )

    d = tmp_path / "sub"
    d.mkdir()
    p = d / "myreport.html"

    signals, _ = nk.ppg_process(
        ppg,
        sampling_rate=sampling_rate,
        report=str(p),
        method_cleaning=method_cleaning,
        method_peaks=method_peaks,
    )
    assert p.is_file()


def test_ppg_intervalrelated():
    sampling_rate = 100

    ppg = nk.ppg_simulate(
        duration=500,
        sampling_rate=sampling_rate,
        heart_rate=70,
        frequency_modulation=0.025,
        ibi_randomness=0.15,
        drift=0.5,
        motion_amplitude=0.25,
        powerline_amplitude=0.25,
        burst_amplitude=0.5,
        burst_number=3,
        random_state=0,
        show=True,
    )
    # Process the data
    df, info = nk.ppg_process(ppg, sampling_rate=sampling_rate)
    epochs = nk.epochs_create(
        df, events=[0, 15000], sampling_rate=sampling_rate, epochs_end=150
    )
    ppg_intervals = nk.ppg_intervalrelated(epochs)
    assert "PPG_Rate_Mean" in ppg_intervals.columns<|MERGE_RESOLUTION|>--- conflicted
+++ resolved
@@ -188,12 +188,7 @@
     [("elgendi", "elgendi"), ("nabian2018", "elgendi"), ("elgendi", "bishop")],
 )
 def test_ppg_report(tmp_path, method_cleaning, method_peaks):
-<<<<<<< HEAD
-    sampling_rate = 500
-=======
-
     sampling_rate = 100
->>>>>>> 3cf70af1
 
     ppg = nk.ppg_simulate(
         duration=30,
