import platform

import biosppy
import matplotlib.pyplot as plt
import numpy as np
import pandas as pd
import pytest

import neurokit2 as nk

# =============================================================================
# EDA
# =============================================================================


def test_eda_simulate():

    eda1 = nk.eda_simulate(duration=10, length=None, scr_number=1, random_state=333)
    assert len(nk.signal_findpeaks(eda1, height_min=0.6)["Peaks"]) == 1

    eda2 = nk.eda_simulate(duration=10, length=None, scr_number=5, random_state=333)
    assert len(nk.signal_findpeaks(eda2, height_min=0.6)["Peaks"]) == 5
    #   pd.DataFrame({"EDA1": eda1, "EDA2": eda2}).plot()

    assert len(nk.signal_findpeaks(eda2, height_min=0.6)["Peaks"]) > len(
        nk.signal_findpeaks(eda1, height_min=0.6)["Peaks"]
    )


def test_eda_clean():

    sampling_rate = 1000
    eda = nk.eda_simulate(
        duration=30,
        sampling_rate=sampling_rate,
        scr_number=6,
        noise=0.01,
        drift=0.01,
        random_state=42,
    )

    clean = nk.eda_clean(eda, sampling_rate=sampling_rate)
    assert len(clean) == len(eda)

    # Comparison to biosppy (https://github.com/PIA-Group/BioSPPy/blob/master/biosppy/signals/eda.py)

    eda_biosppy = nk.eda_clean(eda, sampling_rate=sampling_rate, method="biosppy")
    original, _, _ = biosppy.tools.filter_signal(
        signal=eda,
        ftype="butter",
        band="lowpass",
        order=4,
        frequency=5,
        sampling_rate=sampling_rate,
    )

    original, _ = biosppy.tools.smoother(
        signal=original, kernel="boxzen", size=int(0.75 * sampling_rate), mirror=True
    )

    #    pd.DataFrame({"our":eda_biosppy, "biosppy":original}).plot()
    assert np.allclose((eda_biosppy - original).mean(), 0, atol=1e-5)


def test_eda_phasic():

    sampling_rate = 1000
    eda = nk.eda_simulate(
        duration=30,
        sampling_rate=sampling_rate,
        scr_number=6,
        noise=0.01,
        drift=0.01,
        random_state=42,
    )

    if platform.system() == "Linux":
        cvxEDA = nk.eda_phasic(nk.standardize(eda), method="cvxeda")
        assert len(cvxEDA) == len(eda)

    smoothMedian = nk.eda_phasic(nk.standardize(eda), method="smoothmedian")
    assert len(smoothMedian) == len(eda)

    highpass = nk.eda_phasic(nk.standardize(eda), method="highpass")
    assert len(highpass) == len(eda)


def test_eda_peaks():

    sampling_rate = 1000
    eda = nk.eda_simulate(
        duration=30 * 20,
        sampling_rate=sampling_rate,
        scr_number=6 * 20,
        noise=0,
        drift=0.01,
        random_state=42,
    )
    eda_phasic = nk.eda_phasic(nk.standardize(eda), method="highpass")["EDA_Phasic"].values

    signals, info = nk.eda_peaks(eda_phasic, method="gamboa2008")
    onsets, peaks, amplitudes = biosppy.eda.basic_scr(eda_phasic, sampling_rate=1000)
    assert np.allclose((info["SCR_Peaks"] - peaks).mean(), 0, atol=1e-5)

    signals, info = nk.eda_peaks(eda_phasic, method="kim2004")
    onsets, peaks, amplitudes = biosppy.eda.kbk_scr(eda_phasic, sampling_rate=1000)
    assert np.allclose((info["SCR_Peaks"] - peaks).mean(), 0, atol=180)

    # Check that indices and values positions match
    peak_positions = np.where(info["SCR_Peaks"] != 0)[0]
    assert np.all(peak_positions == np.where(info["SCR_Amplitude"] != 0)[0])
    assert np.all(peak_positions == np.where(info["SCR_Height"] != 0)[0])
    assert np.all(peak_positions == np.where(info["SCR_RiseTime"] != 0)[0])

    recovery_positions = np.where(info["SCR_Recovery"] != 0)[0]
    assert np.all(recovery_positions == np.where(info["SCR_RecoveryTime"] != 0)[0])


def test_eda_process():

    eda = nk.eda_simulate(duration=30, scr_number=5, drift=0.1, noise=0, sampling_rate=250)
    signals, info = nk.eda_process(eda, sampling_rate=250)

    assert signals.shape == (7500, 11)
    assert (
        np.array(
            [
                "EDA_Raw",
                "EDA_Clean",
                "EDA_Tonic",
                "EDA_Phasic",
                "SCR_Onsets",
                "SCR_Peaks",
                "SCR_Height",
                "SCR_Amplitude",
                "SCR_RiseTime",
                "SCR_Recovery",
                "SCR_RecoveryTime",
            ]
        )
        in signals.columns.values
    )

    # Check equal number of markers
    peaks = np.where(signals["SCR_Peaks"] == 1)[0]
    onsets = np.where(signals["SCR_Onsets"] == 1)[0]
    recovery = np.where(signals["SCR_Recovery"] == 1)[0]
    assert peaks.shape == onsets.shape == recovery.shape == (5,)


def test_eda_plot():

    sampling_rate = 1000
    eda = nk.eda_simulate(
        duration=30,
        sampling_rate=sampling_rate,
        scr_number=6,
        noise=0,
        drift=0.01,
        random_state=42,
    )
    eda_summary, _ = nk.eda_process(eda, sampling_rate=sampling_rate)

    # Plot data over samples.
    nk.eda_plot(eda_summary)
    # This will identify the latest figure.
    fig = plt.gcf()
    assert len(fig.axes) == 3
    titles = [
        "Raw and Cleaned Signal",
        "Skin Conductance Response (SCR)",
        "Skin Conductance Level (SCL)",
    ]
    for (ax, title) in zip(fig.get_axes(), titles):
        assert ax.get_title() == title
    assert fig.get_axes()[2].get_xlabel() == "Samples"
    np.testing.assert_array_equal(
        fig.axes[0].get_xticks(), fig.axes[1].get_xticks(), fig.axes[2].get_xticks()
    )
    plt.close(fig)

    # Plot data over seconds.
    nk.eda_plot(eda_summary, sampling_rate=sampling_rate)
    # This will identify the latest figure.
    fig = plt.gcf()
    assert fig.get_axes()[2].get_xlabel() == "Seconds"


def test_eda_eventrelated():

    eda = nk.eda_simulate(duration=15, scr_number=3)
    eda_signals, _ = nk.eda_process(eda, sampling_rate=1000)
    epochs = nk.epochs_create(
        eda_signals,
        events=[5000, 10000, 15000],
        sampling_rate=1000,
        epochs_start=-0.1,
        epochs_end=1.9,
    )
    eda_eventrelated = nk.eda_eventrelated(epochs)

    no_activation = np.where(eda_eventrelated["EDA_SCR"] == 0)[0][0]
    assert int(pd.DataFrame(eda_eventrelated.values[no_activation]).isna().sum()) == 4

    assert len(eda_eventrelated["Label"]) == 3


def test_eda_intervalrelated():

    data = nk.data("bio_resting_8min_100hz")
    df, _ = nk.eda_process(data["EDA"], sampling_rate=100)
    columns = ["SCR_Peaks_N", "SCR_Peaks_Amplitude_Mean"]

    # Test with signal dataframe
    features_df = nk.eda_intervalrelated(df)

    assert all([i in features_df.columns.values for i in columns])
    assert features_df.shape[0] == 1  # Number of rows

    # Test with dict
    columns.append("Label")
    epochs = nk.epochs_create(df, events=[0, 25300], sampling_rate=100, epochs_end=20)
    features_dict = nk.eda_intervalrelated(epochs)

    assert all([i in features_df.columns.values for i in columns])
    assert features_dict.shape[0] == 2  # Number of rows


def test_eda_sympathetic():
    eda_signal = nk.data("bio_eventrelated_100hz")["EDA"]
    indexes_posada = nk.eda_sympathetic(eda_signal, sampling_rate=100, method="posada")
    # Test value is float
<<<<<<< HEAD
    assert(isinstance(indexes_posada["EDA_Symp"], float))
    assert(isinstance(indexes_posada["EDA_SympN"], float))

def test__eda_findpeaks_nabian2018():
    eda_signal = nk.data("bio_eventrelated_100hz")["EDA"]

    eda_cleaned = nk.eda_clean(eda_signal)

    eda = nk.eda_phasic(eda_cleaned)

    eda_phasic = eda["EDA_Phasic"].values

    # Find peaks
    nabian2018 = _eda_findpeaks_nabian2018(eda_phasic)
    assert(len(nabian2018["SCR_Peaks"])==9)
   
=======
    assert isinstance(indexes_posada["EDA_Sympathetic"], float)
    assert isinstance(indexes_posada["EDA_SympatheticN"], float)
>>>>>>> 0d70c07f
<|MERGE_RESOLUTION|>--- conflicted
+++ resolved
@@ -230,24 +230,16 @@
     eda_signal = nk.data("bio_eventrelated_100hz")["EDA"]
     indexes_posada = nk.eda_sympathetic(eda_signal, sampling_rate=100, method="posada")
     # Test value is float
-<<<<<<< HEAD
-    assert(isinstance(indexes_posada["EDA_Symp"], float))
-    assert(isinstance(indexes_posada["EDA_SympN"], float))
+    assert isinstance(indexes_posada["EDA_Sympathetic"], float)
+    assert isinstance(indexes_posada["EDA_SympatheticN"], float)
 
 def test__eda_findpeaks_nabian2018():
     eda_signal = nk.data("bio_eventrelated_100hz")["EDA"]
-
     eda_cleaned = nk.eda_clean(eda_signal)
-
     eda = nk.eda_phasic(eda_cleaned)
-
     eda_phasic = eda["EDA_Phasic"].values
 
     # Find peaks
     nabian2018 = _eda_findpeaks_nabian2018(eda_phasic)
     assert(len(nabian2018["SCR_Peaks"])==9)
-   
-=======
-    assert isinstance(indexes_posada["EDA_Sympathetic"], float)
-    assert isinstance(indexes_posada["EDA_SympatheticN"], float)
->>>>>>> 0d70c07f
+
