# - * - coding: utf-8 - * -
from warnings import warn

import matplotlib.patches
import matplotlib.pyplot as plt
import numpy as np
import pandas as pd

from ..misc import NeuroKitWarning
from ..stats import standardize
from .signal_formatpeaks import _signal_formatpeaks_sanitize
from .signal_period import signal_period


def signal_fixpeaks(
    peaks,
    sampling_rate=1000,
    iterative=True,
    show=False,
    interval_min=None,
    interval_max=None,
    relative_interval_min=None,
    relative_interval_max=None,
    robust=False,
    method="Kubios",
    n_nan_large_interval=2,
    iterations_max=100,
    interpolate_on_peaks=False,
    **kwargs,
):
    """**Correct Erroneous Peak Placements**

    Identify and correct erroneous peak placements based on outliers in peak-to-peak differences
    (period).

    Parameters
    ----------
    peaks : list or array or DataFrame or Series or dict
        The samples at which the peaks occur. If an array is passed in, it is assumed that it was
        obtained with :func:`.signal_findpeaks`. If a DataFrame is passed in, it is assumed to be
        obtained with :func:`.ecg_findpeaks` or :func:`.ppg_findpeaks` and to be of the same length
        as the input signal.
    sampling_rate : int
        The sampling frequency of the signal that contains the peaks (in Hz, i.e., samples/second).
    iterative : bool
        Whether or not to apply the artifact correction repeatedly (results in superior artifact
        correction).
    show : bool
        Whether or not to visualize artifacts and artifact thresholds.
    interval_min : float
        Only when ``method = "neurokit"``. The minimum interval between the peaks.
    interval_max : float
        Only when ``method = "neurokit"``. The maximum interval between the peaks.
    relative_interval_min : float
        Only when ``method = "neurokit"``. The minimum interval between the peaks as relative to
        the sample (expressed in standard deviation from the mean).
    relative_interval_max : float
        Only when ``method = "neurokit"``. The maximum interval between the peaks as relative to
        the sample (expressed in standard deviation from the mean).
    robust : bool
        Only when ``method = "neurokit"``. Use a robust method of standardization (see
<<<<<<< HEAD
        `standardize()`) for the relative thresholds.
    n_nan_large_interval : int
        Only when ``method = "neurokit"``. The number of unknown values to replace
        large intervals. Set to None for the number to be determined based on
        the size of each interval. The default is 2.
    iterations_max : int
        Only when ``method = "neurokit"``. The maximum number of iterations for
        interpolating large intervals. The default is 100.
    interpolate_on_peaks : bool
        Only when ``method = "neurokit"``. Whether to interpolate the peak indices
        directly rather than the intervals. The default is False.
=======
        `standardize`) for the relative thresholds.
>>>>>>> ce541dd9
    method : str
        Either ``"Kubios"`` or ``"neurokit"``. ``"Kubios"`` uses the artifact detection and
        correction described in Lipponen, J. A., & Tarvainen, M. P. (2019). Note that ``"Kubios"``
        is only meant for peaks in ECG or PPG. ``"neurokit"`` can be used with peaks in ECG, PPG,
        or respiratory data.
    **kwargs
        Other keyword arguments.

    Returns
    -------
    peaks_clean : array
        The corrected peak locations.
    artifacts : dict
        Only if ``method="Kubios"``. A dictionary containing the indices of artifacts, accessible
        with the keys ``"ectopic"``, ``"missed"``, ``"extra"``, and ``"longshort"``.

    See Also
    --------
    signal_findpeaks, ecg_findpeaks, ecg_peaks, ppg_findpeaks, ppg_peaks

    Examples
    --------
    .. ipython:: python

      import neurokit2 as nk

      # Simulate ECG data
      ecg = nk.ecg_simulate(duration=240, noise=0.25, heart_rate=70, random_state=42)

      # Identify and Correct Peaks using "Kubios" Method
      rpeaks_uncorrected = nk.ecg_findpeaks(ecg)

      @savefig p_signal_fixpeaks1.png scale=100%
      artifacts, rpeaks_corrected = nk.signal_fixpeaks(
          rpeaks_uncorrected, iterative=True, method="Kubios", show=True
      )
      @suppress
      plt.close()

    .. ipython:: python

      # Visualize Artifact Correction
      rate_corrected = nk.signal_rate(rpeaks_corrected, desired_length=len(ecg))
      rate_uncorrected = nk.signal_rate(rpeaks_uncorrected, desired_length=len(ecg))

      @savefig p_signal_fixpeaks2.png scale=100%
      nk.signal_plot(
          [rate_uncorrected, rate_corrected],
          labels=["Heart Rate Uncorrected", "Heart Rate Corrected"]
      )
      @suppress
      plt.close()

    .. ipython:: python

      import numpy as np

      # Simulate Abnormal Signals
      signal = nk.signal_simulate(duration=4, sampling_rate=1000, frequency=1)
      peaks_true = nk.signal_findpeaks(signal)["Peaks"]
      peaks = np.delete(peaks_true, [1])  # create gaps due to missing peaks

      signal = nk.signal_simulate(duration=20, sampling_rate=1000, frequency=1)
      peaks_true = nk.signal_findpeaks(signal)["Peaks"]
      peaks = np.delete(peaks_true, [5, 15])  # create gaps
      peaks = np.sort(np.append(peaks, [1350, 11350, 18350]))  # add artifacts

      # Identify and Correct Peaks using 'NeuroKit' Method
      peaks_corrected = nk.signal_fixpeaks(
          peaks=peaks, interval_min=0.5, interval_max=1.5, method="neurokit"
      )

      # Plot and shift original peaks to the right to see the difference.
      @savefig p_signal_fixpeaks3.png scale=100%
      nk.events_plot([peaks + 50, peaks_corrected], signal)
      @suppress
      plt.close()


    References
    ----------
    * Lipponen, J. A., & Tarvainen, M. P. (2019). A robust algorithm for heart rate variability time
      series artefact correction using novel beat classification. Journal of medical engineering &
      technology, 43(3), 173-181. 10.1080/03091902.2019.1640306

    """
    # Format input
    peaks = _signal_formatpeaks_sanitize(peaks)

    # If method Kubios
    if method.lower() == "kubios":
        return _signal_fixpeaks_kubios(peaks, sampling_rate=sampling_rate, iterative=iterative, show=show, **kwargs)
    else:
        # Else method is NeuroKit
        return _signal_fixpeaks_neurokit(
            peaks,
            sampling_rate=sampling_rate,
            interval_min=interval_min,
            interval_max=interval_max,
            relative_interval_min=relative_interval_min,
            relative_interval_max=relative_interval_max,
            robust=robust,
            n_nan_large_interval=n_nan_large_interval,
            iterations_max=iterations_max,
            interpolate_on_peaks=interpolate_on_peaks,
        )


# =============================================================================
# Methods
# =============================================================================
def _signal_fixpeaks_neurokit(
    peaks,
    sampling_rate=1000,
    interval_min=None,
    interval_max=None,
    relative_interval_min=None,
    relative_interval_max=None,
    robust=False,
    n_nan_large_interval=2,
    iterations_max=100,
    interpolate_on_peaks=False,
):
    """NeuroKit method."""

    peaks_clean = _remove_small(peaks, sampling_rate, interval_min, relative_interval_min, robust)
    peaks_clean = _interpolate_big(
        peaks_clean,
        sampling_rate,
        interval_max,
        relative_interval_max,
        robust,
        n_nan_large_interval=n_nan_large_interval,
        iterations_max=iterations_max,
        interpolate_on_peaks=interpolate_on_peaks,
    )

    valid_peaks = peaks_clean[peaks_clean >= 0]
    n_invalid_idcs = len(peaks_clean) - len(valid_peaks)
    if n_invalid_idcs > 0:
        warn(
            f" Negative peak indices detected in output. " f" Removing {n_invalid_idcs} invalid peaks. ",
            category=NeuroKitWarning,
        )
        peaks_clean = valid_peaks
    return peaks_clean


def _signal_fixpeaks_kubios(peaks, sampling_rate=1000, iterative=True, show=False, **kwargs):
    """kubios method."""

    # Get corrected peaks and normal-to-normal intervals.
    artifacts, subspaces = _find_artifacts(peaks, sampling_rate=sampling_rate, **kwargs)
    peaks_clean = _correct_artifacts(artifacts, peaks)

    if iterative:

        # Iteratively apply the artifact correction until the number
        # of artifacts stops decreasing.
        n_artifacts_current = sum([len(i) for i in artifacts.values()])

        while True:

            new_artifacts, new_subspaces = _find_artifacts(peaks_clean, sampling_rate=sampling_rate, **kwargs)

            n_artifacts_previous = n_artifacts_current
            n_artifacts_current = sum([len(i) for i in new_artifacts.values()])
            if n_artifacts_current >= n_artifacts_previous:
                break
            artifacts = new_artifacts
            subspaces = new_subspaces
            peaks_clean = _correct_artifacts(artifacts, peaks_clean)
    if show:
        _plot_artifacts_lipponen2019(artifacts, subspaces)
    return artifacts, peaks_clean


# =============================================================================
# Kubios: Lipponen & Tarvainen (2019).
# =============================================================================
def _find_artifacts(
    peaks,
    c1=0.13,
    c2=0.17,
    alpha=5.2,
    window_width=91,
    medfilt_order=11,
    sampling_rate=1000,
):

    # Compute period series (make sure it has same numer of elements as peaks);
    # peaks are in samples, convert to seconds.
    rr = np.ediff1d(peaks, to_begin=0) / sampling_rate
    # For subsequent analysis it is important that the first element has
    # a value in a realistic range (e.g., for median filtering).
    rr[0] = np.mean(rr[1:])

    # Artifact identification #################################################
    ###########################################################################

    # Compute dRRs: time series of differences of consecutive periods (dRRs).
    drrs = np.ediff1d(rr, to_begin=0)
    drrs[0] = np.mean(drrs[1:])
    # Normalize by threshold.
    th1 = _compute_threshold(drrs, alpha, window_width)
    # ignore division by 0 warning
    old_setting = np.seterr(divide="ignore", invalid="ignore")
    drrs /= th1
    # return old setting
    np.seterr(**old_setting)

    # Cast dRRs to subspace s12.
    # Pad drrs with one element.
    padding = 2
    drrs_pad = np.pad(drrs, padding, "reflect")

    s12 = np.zeros(drrs.size)
    for d in np.arange(padding, padding + drrs.size):

        if drrs_pad[d] > 0:
            s12[d - padding] = np.max([drrs_pad[d - 1], drrs_pad[d + 1]])
        elif drrs_pad[d] < 0:
            s12[d - padding] = np.min([drrs_pad[d - 1], drrs_pad[d + 1]])
    # Cast dRRs to subspace s22.
    s22 = np.zeros(drrs.size)
    for d in np.arange(padding, padding + drrs.size):

        if drrs_pad[d] >= 0:
            s22[d - padding] = np.min([drrs_pad[d + 1], drrs_pad[d + 2]])
        elif drrs_pad[d] < 0:
            s22[d - padding] = np.max([drrs_pad[d + 1], drrs_pad[d + 2]])
    # Compute mRRs: time series of deviation of RRs from median.
    df = pd.DataFrame({"signal": rr})
    medrr = df.rolling(medfilt_order, center=True, min_periods=1).median().signal.values
    mrrs = rr - medrr
    mrrs[mrrs < 0] = mrrs[mrrs < 0] * 2
    # Normalize by threshold.
    th2 = _compute_threshold(mrrs, alpha, window_width)
    mrrs /= th2

    # Artifact classification #################################################
    ###########################################################################

    # Artifact classes.
    extra_idcs = []
    missed_idcs = []
    ectopic_idcs = []
    longshort_idcs = []

    i = 0
    while i < rr.size - 2:  # The flow control is implemented based on Figure 1

        if np.abs(drrs[i]) <= 1:  # Figure 1
            i += 1
            continue
        eq1 = np.logical_and(drrs[i] > 1, s12[i] < (-c1 * drrs[i] - c2))  # pylint: disable=E1111
        eq2 = np.logical_and(drrs[i] < -1, s12[i] > (-c1 * drrs[i] + c2))  # pylint: disable=E1111

        if np.any([eq1, eq2]):
            # If any of the two equations is true.
            ectopic_idcs.append(i)
            i += 1
            continue
        # If none of the two equations is true.
        if ~np.any([np.abs(drrs[i]) > 1, np.abs(mrrs[i]) > 3]):  # Figure 1
            i += 1
            continue
        longshort_candidates = [i]
        # Check if the following beat also needs to be evaluated.
        if np.abs(drrs[i + 1]) < np.abs(drrs[i + 2]):
            longshort_candidates.append(i + 1)
        for j in longshort_candidates:
            # Long beat.
            eq3 = np.logical_and(drrs[j] > 1, s22[j] < -1)  # pylint: disable=E1111
            # Long or short.
            eq4 = np.abs(mrrs[j]) > 3  # Figure 1
            # Short beat.
            eq5 = np.logical_and(drrs[j] < -1, s22[j] > 1)  # pylint: disable=E1111

            if ~np.any([eq3, eq4, eq5]):
                # If none of the three equations is true: normal beat.
                i += 1
                continue
            # If any of the three equations is true: check for missing or extra
            # peaks.

            # Missing.
            eq6 = np.abs(rr[j] / 2 - medrr[j]) < th2[j]  # Figure 1
            # Extra.
            eq7 = np.abs(rr[j] + rr[j + 1] - medrr[j]) < th2[j]  # Figure 1

            # Check if extra.
            if np.all([eq5, eq7]):
                extra_idcs.append(j)
                i += 1
                continue
            # Check if missing.
            if np.all([eq3, eq6]):
                missed_idcs.append(j)
                i += 1
                continue
            # If neither classified as extra or missing, classify as "long or
            # short".
            longshort_idcs.append(j)
            i += 1
    # Prepare output
    artifacts = {
        "ectopic": ectopic_idcs,
        "missed": missed_idcs,
        "extra": extra_idcs,
        "longshort": longshort_idcs,
    }

    subspaces = {
        "rr": rr,
        "drrs": drrs,
        "mrrs": mrrs,
        "s12": s12,
        "s22": s22,
        "c1": c1,
        "c2": c2,
    }

    return artifacts, subspaces


def _compute_threshold(signal, alpha, window_width):

    df = pd.DataFrame({"signal": np.abs(signal)})
    q1 = df.rolling(window_width, center=True, min_periods=1).quantile(0.25).signal.values
    q3 = df.rolling(window_width, center=True, min_periods=1).quantile(0.75).signal.values
    th = alpha * ((q3 - q1) / 2)

    return th


def _correct_artifacts(artifacts, peaks):

    # Artifact correction
    #####################
    # The integrity of indices must be maintained if peaks are inserted or
    # deleted: for each deleted beat, decrease indices following that beat in
    # all other index lists by 1. Likewise, for each added beat, increment the
    # indices following that beat in all other lists by 1.
    extra_idcs = artifacts["extra"]
    missed_idcs = artifacts["missed"]
    ectopic_idcs = artifacts["ectopic"]
    longshort_idcs = artifacts["longshort"]

    # Delete extra peaks.
    if extra_idcs:
        peaks = _correct_extra(extra_idcs, peaks)
        # Update remaining indices.
        missed_idcs = _update_indices(extra_idcs, missed_idcs, -1)
        ectopic_idcs = _update_indices(extra_idcs, ectopic_idcs, -1)
        longshort_idcs = _update_indices(extra_idcs, longshort_idcs, -1)
    # Add missing peaks.
    if missed_idcs:
        peaks = _correct_missed(missed_idcs, peaks)
        # Update remaining indices.
        ectopic_idcs = _update_indices(missed_idcs, ectopic_idcs, 1)
        longshort_idcs = _update_indices(missed_idcs, longshort_idcs, 1)
    if ectopic_idcs:
        peaks = _correct_misaligned(ectopic_idcs, peaks)
    if longshort_idcs:
        peaks = _correct_misaligned(longshort_idcs, peaks)
    return peaks


def _correct_extra(extra_idcs, peaks):

    corrected_peaks = peaks.copy()
    corrected_peaks = np.delete(corrected_peaks, extra_idcs)

    return corrected_peaks


def _correct_missed(missed_idcs, peaks):

    corrected_peaks = peaks.copy()
    missed_idcs = np.array(missed_idcs)
    # Calculate the position(s) of new beat(s). Make sure to not generate
    # negative indices. prev_peaks and next_peaks must have the same
    # number of elements.
    valid_idcs = np.logical_and(missed_idcs > 1, missed_idcs < len(corrected_peaks))  # pylint: disable=E1111
    missed_idcs = missed_idcs[valid_idcs]
    prev_peaks = corrected_peaks[[i - 1 for i in missed_idcs]]
    next_peaks = corrected_peaks[missed_idcs]
    added_peaks = prev_peaks + (next_peaks - prev_peaks) / 2
    # Add the new peaks before the missed indices (see numpy docs).
    corrected_peaks = np.insert(corrected_peaks, missed_idcs, added_peaks)

    return corrected_peaks


def _correct_misaligned(misaligned_idcs, peaks):

    corrected_peaks = peaks.copy()
    misaligned_idcs = np.array(misaligned_idcs)
    # Make sure to not generate negative indices, or indices that exceed
    # the total number of peaks. prev_peaks and next_peaks must have the
    # same number of elements.
    valid_idcs = np.logical_and(
        misaligned_idcs > 1,
        misaligned_idcs < len(corrected_peaks) - 1,  # pylint: disable=E1111
    )
    misaligned_idcs = misaligned_idcs[valid_idcs]
    prev_peaks = corrected_peaks[[i - 1 for i in misaligned_idcs]]
    next_peaks = corrected_peaks[[i + 1 for i in misaligned_idcs]]

    half_ibi = (next_peaks - prev_peaks) / 2
    peaks_interp = prev_peaks + half_ibi
    # Shift the R-peaks from the old to the new position.
    corrected_peaks = np.delete(corrected_peaks, misaligned_idcs)
    corrected_peaks = np.concatenate((corrected_peaks, peaks_interp)).astype(int)
    corrected_peaks.sort(kind="mergesort")

    return corrected_peaks


def _update_indices(source_idcs, update_idcs, update):
    """For every element s in source_idcs, change every element u in update_idcs according to update, if u is larger
    than s."""
    if not update_idcs:
        return update_idcs
    for s in source_idcs:
        update_idcs = [u + update if u > s else u for u in update_idcs]
    return list(np.unique(update_idcs))


def _plot_artifacts_lipponen2019(artifacts, info):

    # Extract parameters
    longshort_idcs = artifacts["longshort"]
    ectopic_idcs = artifacts["ectopic"]
    extra_idcs = artifacts["extra"]
    missed_idcs = artifacts["missed"]

    rr = info["rr"]
    drrs = info["drrs"]
    mrrs = info["mrrs"]
    s12 = info["s12"]
    s22 = info["s22"]
    c1 = info["c1"]
    c2 = info["c2"]

    # Visualize artifact type indices.

    # Set grids
    gs = matplotlib.gridspec.GridSpec(ncols=4, nrows=3, width_ratios=[1, 2, 2, 2])
    fig = plt.figure(constrained_layout=False, figsize=(15, 10))
    ax0 = fig.add_subplot(gs[0, :-2])
    ax1 = fig.add_subplot(gs[1, :-2])
    ax2 = fig.add_subplot(gs[2, :-2])
    ax3 = fig.add_subplot(gs[:, -1])
    ax4 = fig.add_subplot(gs[:, -2])

    ax0.set_title("Artifact types", fontweight="bold")
    ax0.plot(rr, label="heart period")
    ax0.scatter(
        longshort_idcs,
        rr[longshort_idcs],
        marker="x",
        c="m",
        s=100,
        zorder=3,
        label="long/short",
    )
    ax0.scatter(
        ectopic_idcs,
        rr[ectopic_idcs],
        marker="x",
        c="g",
        s=100,
        zorder=3,
        label="ectopic",
    )
    ax0.scatter(
        extra_idcs,
        rr[extra_idcs],
        marker="x",
        c="y",
        s=100,
        zorder=3,
        label="false positive",
    )
    ax0.scatter(
        missed_idcs,
        rr[missed_idcs],
        marker="x",
        c="r",
        s=100,
        zorder=3,
        label="false negative",
    )
    ax0.legend(loc="upper right")

    # Visualize first threshold.
    ax1.set_title("Consecutive-difference criterion", fontweight="bold")
    ax1.plot(np.abs(drrs), label="normalized difference consecutive heart periods")
    ax1.axhline(1, c="r", label="artifact threshold")
    ax1.legend(loc="upper right")
    ax1.set_ylim(0, 5)

    # Visualize second threshold.
    ax2.set_title("Difference-from-median criterion", fontweight="bold")
    ax2.plot(np.abs(mrrs), label="difference from median over 11 periods")
    ax2.axhline(3, c="r", label="artifact threshold")
    ax2.legend(loc="upper right")
    ax2.set_ylim(0, 5)

    # Visualize subspaces.
    ax4.set_title("Subspace 1", fontweight="bold")
    ax4.set_xlabel("S11")
    ax4.set_ylabel("S12")
    ax4.scatter(drrs, s12, marker="x", label="heart periods")
    ax4.set_ylim(-5, 5)
    ax4.set_xlim(-10, 10)
    verts0 = [(-10, 5), (-10, -c1 * -10 + c2), (-1, -c1 * -1 + c2), (-1, 5)]

    poly0 = matplotlib.patches.Polygon(verts0, alpha=0.3, facecolor="r", edgecolor=None, label="ectopic periods")
    ax4.add_patch(poly0)
    verts1 = [(1, -c1 * 1 - c2), (1, -5), (10, -5), (10, -c1 * 10 - c2)]
    poly1 = matplotlib.patches.Polygon(verts1, alpha=0.3, facecolor="r", edgecolor=None)
    ax4.add_patch(poly1)
    ax4.legend(loc="upper right")

    ax3.set_title("Subspace 2", fontweight="bold")
    ax3.set_xlabel("S21")
    ax3.set_ylabel("S22")
    ax3.scatter(drrs, s22, marker="x", label="heart periods")
    ax3.set_xlim(-10, 10)
    ax3.set_ylim(-10, 10)
    verts2 = [(-10, 10), (-10, 1), (-1, 1), (-1, 10)]
    poly2 = matplotlib.patches.Polygon(verts2, alpha=0.3, facecolor="r", edgecolor=None, label="short periods")
    ax3.add_patch(poly2)
    verts3 = [(1, -1), (1, -10), (10, -10), (10, -1)]
    poly3 = matplotlib.patches.Polygon(verts3, alpha=0.3, facecolor="y", edgecolor=None, label="long periods")
    ax3.add_patch(poly3)
    ax3.legend(loc="upper right")


# =============================================================================
# NeuroKit
# =============================================================================
def _remove_small(
    peaks,
    sampling_rate=1000,
    interval_min=None,
    relative_interval_min=None,
    robust=False,
):
    if interval_min is None and relative_interval_min is None:
        return peaks
    if interval_min is not None:
        interval = signal_period(peaks, sampling_rate=sampling_rate, desired_length=None)
        peaks = peaks[interval > interval_min]
    if relative_interval_min is not None:
        interval = signal_period(peaks, sampling_rate=sampling_rate, desired_length=None)
        peaks = peaks[standardize(interval, robust=robust) > relative_interval_min]
    return peaks


def _interpolate_big(
    peaks,
    sampling_rate=1000,
    interval_max=None,
    relative_interval_max=None,
    robust=False,
    iterations_max=100,
    n_nan_large_interval=2,
    interpolate_on_peaks=False,
):
    if interval_max is None and relative_interval_max is None:
        return peaks
    continue_loop = True
    count = 0
    while continue_loop is True:
        if interval_max is not None:
            interval = signal_period(peaks, sampling_rate=sampling_rate, desired_length=None)
            peaks, continue_loop = _interpolate_missing(
                peaks=peaks,
                interval=interval,
                interval_max=interval_max,
                sampling_rate=sampling_rate,
                n_nan_large_interval=n_nan_large_interval,
                interpolate_on_peaks=interpolate_on_peaks,
            )
        if relative_interval_max is not None:
            interval = signal_period(peaks, sampling_rate=sampling_rate, desired_length=None)
            interval = standardize(interval, robust=robust)
            peaks, continue_loop = _interpolate_missing(
                peaks=peaks,
                interval=interval,
                interval_max=relative_interval_max,
                sampling_rate=sampling_rate,
                n_nan_large_interval=n_nan_large_interval,
                interpolate_on_peaks=interpolate_on_peaks,
            )
        count += 1
        if count > iterations_max:
            warn(
                f" Maximum iterations ({iterations_max}) reached: terminating " f" interpolation early.  ",
                category=NeuroKitWarning,
            )
            continue_loop = False
    return peaks


def _interpolate_missing(
    peaks, interval, interval_max, sampling_rate, n_nan_large_interval=2, interpolate_on_peaks=False
):
    outliers = interval > interval_max
    outliers_loc = np.where(outliers)[0]

    # interval returned by signal_period at index 0 is the mean of the intervals
    # so it does not actually correspond to whether the first peak is an outlier
    outliers_loc = outliers_loc[outliers_loc != 0]

    if np.sum(outliers) == 0:
        return peaks, False
    peaks_to_correct = peaks.copy().astype(float)
    # if the number of unknown intervals is not specified
    # compute the number to be inserted for each interval based on its size
    comp_n_nan = n_nan_large_interval is None
    if comp_n_nan:
        interval_without_outliers = interval[np.invert(outliers)]
    else:
        n_nan = n_nan_large_interval
    # go through the outliers starting with the highest indices
    # so that the indices of the other outliers are not moved when
    # unknown intervas are inserted
    for loc in np.flip(outliers_loc):
        if comp_n_nan:
            # use mean interval to compute N of unknown intervals to add
            n_nan = int(interval[loc] / np.nanmean(interval_without_outliers))
        if not interpolate_on_peaks:
            # Delete large interval and replace by N unknown intervals
            interval[loc] = np.nan
            interval = np.insert(interval, loc, [np.nan] * (n_nan - 1))
        peaks_to_correct[loc] = np.nan
        peaks_to_correct = np.insert(peaks_to_correct, loc, [np.nan] * (n_nan - 1))
    # Interpolate values
    if interpolate_on_peaks:
        peaks = pd.Series(peaks_to_correct).interpolate(limit_direction="both").values.astype(peaks.dtype)
    else:
        interval = pd.Series(interval).interpolate(limit_direction="both").values
        peaks_corrected = _period_to_location(interval, sampling_rate, first_location=peaks[0])
        replace_loc = np.where(np.isnan(peaks_to_correct))[0]
        peaks_to_correct[replace_loc] = peaks_corrected[replace_loc]
        peaks = peaks_to_correct.astype(peaks.dtype)
    return peaks, True


def _period_to_location(period, sampling_rate=1000, first_location=0):
    location = np.nancumsum(period * sampling_rate)
    location = location - (location[0] - first_location)
    return location.astype(int)<|MERGE_RESOLUTION|>--- conflicted
+++ resolved
@@ -59,8 +59,7 @@
         the sample (expressed in standard deviation from the mean).
     robust : bool
         Only when ``method = "neurokit"``. Use a robust method of standardization (see
-<<<<<<< HEAD
-        `standardize()`) for the relative thresholds.
+        :func:`.standardize`) for the relative thresholds.
     n_nan_large_interval : int
         Only when ``method = "neurokit"``. The number of unknown values to replace
         large intervals. Set to None for the number to be determined based on
@@ -71,9 +70,6 @@
     interpolate_on_peaks : bool
         Only when ``method = "neurokit"``. Whether to interpolate the peak indices
         directly rather than the intervals. The default is False.
-=======
-        `standardize`) for the relative thresholds.
->>>>>>> ce541dd9
     method : str
         Either ``"Kubios"`` or ``"neurokit"``. ``"Kubios"`` uses the artifact detection and
         correction described in Lipponen, J. A., & Tarvainen, M. P. (2019). Note that ``"Kubios"``
