--- conflicted
+++ resolved
@@ -1,20 +1,14 @@
 # -*- coding: utf-8 -*-
 from warnings import warn
 
-from ..epochs.eventrelated_utils import (
-    _eventrelated_addinfo,
-    _eventrelated_rate,
-    _eventrelated_sanitizeinput,
-    _eventrelated_sanitizeoutput,
-)
+from ..epochs.eventrelated_utils import (_eventrelated_addinfo,
+                                         _eventrelated_rate,
+                                         _eventrelated_sanitizeinput,
+                                         _eventrelated_sanitizeoutput)
 from ..misc import NeuroKitWarning
 
 
-<<<<<<< HEAD
-def ecg_eventrelated(epochs, silent=False, time_start=None, time_end=None):
-=======
 def ecg_eventrelated(epochs, silent=False, subepoch_rate=[None, None]):
->>>>>>> 0f50aa4b
     """Performs event-related ECG analysis on epochs.
 
     Parameters
@@ -25,22 +19,12 @@
         containing all epochs, usually obtained via `epochs_to_df()`.
     silent : bool
         If True, silence possible warnings.
-<<<<<<< HEAD
-    time_start : int
-        A smaller epoch within the epoch of an event can be specified.
-        The ECG rate-related features of this "sub-epoch" (e.g., ECG_Rate, ECG_Rate_Max),
-        relative to the baseline (where applicable), will be computed. time_start is the start of
-        this "sub-epoch", in seconds, e.g., time_start = 1. Defaults to None.
-    time_end : int, dict
-        time_end is the end of the "sub-epoch". Defaults to None.
-=======
     subepoch_rate : list
         A smaller "sub-epoch" within the epoch of an event can be specified.
         The ECG rate-related features of this "sub-epoch" (e.g., ECG_Rate, ECG_Rate_Max),
         relative to the baseline (where applicable), will be computed. The first value of the list specifies
         the start of the sub-epoch and the second specifies the end of the sub-epoch (in seconds),
         e.g., subepoch_rate = [1, 3] or subepoch_rate = [1, None]. Defaults to [None, None].
->>>>>>> 0f50aa4b
 
     Returns
     -------
@@ -134,11 +118,7 @@
         data[i] = {}  # Initialize empty container
 
         # Rate
-<<<<<<< HEAD
-        data[i] = _eventrelated_rate(epochs[i], data[i], var="ECG_Rate", time_start=time_start, time_end=time_end)
-=======
         data[i] = _eventrelated_rate(epochs[i], data[i], var="ECG_Rate", subepoch_rate=subepoch_rate)
->>>>>>> 0f50aa4b
 
         # Cardiac Phase
         data[i] = _ecg_eventrelated_phase(epochs[i], data[i])
