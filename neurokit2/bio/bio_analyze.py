--- conflicted
+++ resolved
@@ -134,34 +134,12 @@
             rsa = _bio_analyze_rsa_interval(data, sampling_rate=sampling_rate)
 
         # Auto
-<<<<<<< HEAD
         else:
             duration = _bio_analyze_findduration(data, sampling_rate=sampling_rate)
             if duration >= 10:
                 rsa = _bio_analyze_rsa_interval(data, sampling_rate=sampling_rate)
             else:
                 rsa = _bio_analyze_rsa_event(data, sampling_rate=sampling_rate)
-=======
-        elif method in ["auto"]:
-            if isinstance(data, dict):
-                for i in data:
-                    duration = len(data[i]) / sampling_rate
-                if duration >= 10:
-                    rsa = _bio_analyze_rsa_interval(data, sampling_rate=sampling_rate)
-                else:
-                    rsa = _bio_analyze_rsa_event(data)
-
-            if isinstance(data, pd.DataFrame):
-                if "Label" in data.columns:
-                    epoch_len = data["Label"].value_counts()[0]
-                    duration = epoch_len / sampling_rate
-                else:
-                    duration = len(data) / sampling_rate
-                if duration >= 10:
-                    rsa = _bio_analyze_rsa_interval(data, sampling_rate=sampling_rate)
-                else:
-                    rsa = _bio_analyze_rsa_event(data)
->>>>>>> f20d9e96
 
         features = pd.concat([features, rsa], axis=1, sort=False)
 
