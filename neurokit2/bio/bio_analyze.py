--- conflicted
+++ resolved
@@ -3,19 +3,15 @@
 import pandas as pd
 
 from ..ecg import ecg_analyze
-from ..hrv import hrv_rsa
 from ..eda import eda_analyze
 from ..emg import emg_analyze
 from ..eog import eog_analyze
+from ..hrv import hrv_rsa
+from ..ppg import ppg_analyze
 from ..rsp import rsp_analyze
-from ..ppg import ppg_analyze
-
-
-<<<<<<< HEAD
-def bio_analyze(data, sampling_rate=1000, method="auto", window_lengths='constant', time_start=None, time_end=None):
-=======
+
+
 def bio_analyze(data, sampling_rate=1000, method="auto", window_lengths='constant', subepoch_rate=[None, None]):
->>>>>>> 0f50aa4b
     """Automated analysis of bio signals.
 
     Wrapper for other bio analyze functions of
@@ -39,19 +35,6 @@
     window_lengths : dict
         Defaults to 'constant'. Add a dictionary of epoch start and end times for different
         types of signals e.g., window_lengths = {'ECG': [0.5, 1.5], 'EDA': [0.5, 3.5]}
-<<<<<<< HEAD
-    time_start : int, dict
-        For event-related analysis, a smaller epoch within the epoch of an event can be specified.
-        The ECG and RSP rate-related features of this "sub-epoch" (e.g., ECG_Rate, ECG_Rate_Max),
-        relative to the baseline (where applicable), will be computed. time_start is the start of
-        this "sub-epoch", in seconds, e.g., time_start = 1 or time_start = {'ECG_Rate': 1, 'RSP_Rate': 2}
-        if different time_start for different signal is desired. Defaults to None.
-    time_end : int, dict
-        time_end is the end of the "sub-epoch". Similar to time_start, it can be an int or a dict.
-        Note that for both time_start and time_end, if a dict is provided, the dictionary is expected
-        to have values for both `ECG_Rate` and `RSP_Rate`. Set the value to None where applicable
-        e.g., time_end = {'ECG_Rate': 1, 'RSP_Rate': None}. Defaults to None.
-=======
     subepoch_rate : list, dict
         For event-related analysis,, a smaller "sub-epoch" within the epoch of an event can be specified.
         The ECG and RSP rate-related features of this "sub-epoch" (e.g., ECG_Rate, ECG_Rate_Max),
@@ -59,7 +42,6 @@
         or subepoch_rate = {'ECG_Rate' = [1, 2], 'RSP_Rate' = [1.5, None]} if different sub-epoch length
         for different signal is desired. Defaults to [None, None]. The first value of the list specifies
         the start of the sub-epoch and the second specifies the end of the sub-epoch (in seconds),
->>>>>>> 0f50aa4b
 
     Returns
     ----------
@@ -151,11 +133,7 @@
             if 'ECG' in window_lengths.keys():  # only for epochs
                 ecg_data = _bio_analyze_slicewindow(ecg_data, window_lengths, signal='ECG')
 
-<<<<<<< HEAD
-        ecg_analyzed = ecg_analyze(ecg_data, sampling_rate=sampling_rate, method=method, time_start=time_start, time_end=time_end)
-=======
         ecg_analyzed = ecg_analyze(ecg_data, sampling_rate=sampling_rate, method=method, subepoch_rate=subepoch_rate)
->>>>>>> 0f50aa4b
         features = pd.concat([features, ecg_analyzed], axis=1, sort=False)
 
     # RSP
@@ -166,11 +144,7 @@
             if 'RSP' in window_lengths.keys():  # only for epochs
                 rsp_data = _bio_analyze_slicewindow(rsp_data, window_lengths, signal='RSP')
 
-<<<<<<< HEAD
-        rsp_analyzed = rsp_analyze(rsp_data, sampling_rate=sampling_rate, method=method, time_start=time_start, time_end=time_end)
-=======
         rsp_analyzed = rsp_analyze(rsp_data, sampling_rate=sampling_rate, method=method, subepoch_rate=subepoch_rate)
->>>>>>> 0f50aa4b
         features = pd.concat([features, rsp_analyzed], axis=1, sort=False)
 
     # EDA
