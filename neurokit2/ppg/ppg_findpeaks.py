# -*- coding: utf-8 -*-

import matplotlib.pyplot as plt
import numpy as np
import scipy.signal

from ..signal import signal_smooth


def ppg_findpeaks(ppg_cleaned, sampling_rate=1000, method="elgendi", show=False, **kwargs):
    """**Find systolic peaks in a photoplethysmogram (PPG) signal**

    Parameters
    ----------
    ppg_cleaned : Union[list, np.array, pd.Series]
        The cleaned PPG channel as returned by :func:`.ppg_clean`.
    sampling_rate : int
        The sampling frequency of the PPG (in Hz, i.e., samples/second). The default is 1000.
    method : str
        The processing pipeline to apply. Can be one of ``"elgendi","msptd"``. The default is ``"elgendi"``.
    show : bool
        If ``True``, returns a plot of the thresholds used during peak detection. Useful for
        debugging. The default is ``False``.

    Returns
    -------
    info : dict
        A dictionary containing additional information, in this case the samples at which systolic
        peaks occur, accessible with the key ``"PPG_Peaks"``.

    See Also
    --------
    ppg_simulate, ppg_clean

    Examples
    --------
    .. ipython:: python

      import neurokit2 as nk
      import matplotlib.pyplot as plt

      ppg = nk.ppg_simulate(heart_rate=75, duration=30)
      ppg_clean = nk.ppg_clean(ppg)
      info = nk.ppg_findpeaks(ppg_clean)
      peaks = info["PPG_Peaks"]

      @savefig p_ppg_findpeaks1.png scale=100%
      plt.plot(ppg, label="raw PPG")
      plt.plot(ppg_clean, label="clean PPG")
      plt.scatter(peaks, ppg[peaks], c="r", label="systolic peaks")
      plt.legend()
      @suppress
      plt.close()


    References
    ----------
    * Elgendi M, Norton I, Brearley M, Abbott D, Schuurmans D (2013) Systolic Peak Detection in
      Acceleration Photoplethysmograms Measured from Emergency Responders in Tropical Conditions.
      PLoS ONE 8(10): e76585. doi:10.1371/journal.pone.0076585.
    * Bishop SM, Ercole A (2018) Multi-scale peak and trough detection optimised for periodic
      and quasi-periodic neuroscience data. In: Intracranial Pressure and Neuromonitoring XVI
      Acta Neurochirurgica Supplement. Springer. p. 189–95.doi:10.1007/978-3-319-65798-1_39.

    """
    method = method.lower()
    if method in ["elgendi"]:
<<<<<<< HEAD
        peaks = _ppg_findpeaks_elgendi(ppg_cleaned, sampling_rate, show=show)
    elif method in ["msptd"]:
        peaks = _ppg_findpeaks_msptd(ppg_cleaned, sampling_rate, show=show, **kwargs)
=======
        peaks = _ppg_findpeaks_elgendi(ppg_cleaned, sampling_rate, show=show, **kwargs)
>>>>>>> add9a80f
    else:
        raise ValueError("`method` not found. Must be one of the following: 'elgendi'.")

    # Prepare output.
    info = {"PPG_Peaks": peaks}

    return info


def _ppg_findpeaks_elgendi(
    signal,
    sampling_rate=1000,
    peakwindow=0.111,
    beatwindow=0.667,
    beatoffset=0.02,
    mindelay=0.3,
    show=False,
):
    """Implementation of Elgendi M, Norton I, Brearley M, Abbott D, Schuurmans D (2013) Systolic Peak Detection in
    Acceleration Photoplethysmograms Measured from Emergency Responders in Tropical Conditions. PLoS ONE 8(10): e76585.
    doi:10.1371/journal.pone.0076585.

    All tune-able parameters are specified as keyword arguments. `signal` must be the bandpass-filtered raw PPG
    with a lowcut of .5 Hz, a highcut of 8 Hz.

    """
    if show:
        __, (ax0, ax1) = plt.subplots(nrows=2, ncols=1, sharex=True)
        ax0.plot(signal, label="filtered")

    # Ignore the samples with negative amplitudes and square the samples with
    # values larger than zero.
    signal_abs = signal.copy()
    signal_abs[signal_abs < 0] = 0
    sqrd = signal_abs ** 2

    # Compute the thresholds for peak detection. Call with show=True in order
    # to visualize thresholds.
    ma_peak_kernel = int(np.rint(peakwindow * sampling_rate))
    ma_peak = signal_smooth(sqrd, kernel="boxcar", size=ma_peak_kernel)

    ma_beat_kernel = int(np.rint(beatwindow * sampling_rate))
    ma_beat = signal_smooth(sqrd, kernel="boxcar", size=ma_beat_kernel)

    thr1 = ma_beat + beatoffset * np.mean(sqrd)  # threshold 1

    if show:
        ax1.plot(sqrd, label="squared")
        ax1.plot(thr1, label="threshold")
        ax1.legend(loc="upper right")

    # Identify start and end of PPG waves.
    waves = ma_peak > thr1
    beg_waves = np.where(np.logical_and(np.logical_not(waves[0:-1]), waves[1:]))[0]
    end_waves = np.where(np.logical_and(waves[0:-1], np.logical_not(waves[1:])))[0]
    # Throw out wave-ends that precede first wave-start.
    end_waves = end_waves[end_waves > beg_waves[0]]

    # Identify systolic peaks within waves (ignore waves that are too short).
    num_waves = min(beg_waves.size, end_waves.size)
    min_len = int(
        np.rint(peakwindow * sampling_rate)
    )  # this is threshold 2 in the paper
    min_delay = int(np.rint(mindelay * sampling_rate))
    peaks = [0]

    for i in range(num_waves):

        beg = beg_waves[i]
        end = end_waves[i]
        len_wave = end - beg

        if len_wave < min_len:
            continue

        # Visualize wave span.
        if show:
            ax1.axvspan(beg, end, facecolor="m", alpha=0.5)

        # Find local maxima and their prominence within wave span.
        data = signal[beg:end]
        locmax, props = scipy.signal.find_peaks(data, prominence=(None, None))

        if locmax.size > 0:
            # Identify most prominent local maximum.
            peak = beg + locmax[np.argmax(props["prominences"])]
            # Enforce minimum delay between peaks.
            if peak - peaks[-1] > min_delay:
                peaks.append(peak)

    peaks.pop(0)

    if show:
        ax0.scatter(peaks, signal_abs[peaks], c="r")

    peaks = np.asarray(peaks).astype(int)
    return peaks

def _ppg_findpeaks_msptd(
    signal,
    sampling_rate=1000,
    show=False,
):
    """Implementation of Bishop SM, Ercole A (2018) Multi-scale peak and trough detection optimised
    for periodic and quasi-periodic neuroscience data. doi:10.1007/978-3-319-65798-1_39.

    Currently designed for short signals of relatively low sampling frequencies (e.g. 6 seconds at 100 Hz).
    Also, the function currently only returns peaks, but it does identify pulse onsets too.
    """
    if show:
        __, ax0 = plt.subplots(nrows=1, ncols=1, sharex=True)
        ax0.plot(signal, label="signal")

    # Setup
    N = len(signal)
    L = int(np.ceil(N/2)-1)

    # Step 1: calculate local maxima and local minima scalograms

    # - detrend
    x = scipy.signal.detrend(signal, type='linear'); # this removes the best-fit straight line

    # - initialise LMS matrices
    m_max = np.full((L,N), False)
    m_min = np.full((L,N), False)

    # - populate LMS matrices
    for k in range(1,L): # scalogram scales
        for i in range(k+2, N-k+1):
            if x[i-1] > x[i-k-1] and x[i-1] > x[i+k-1]:
                m_max[k-1,i-1] = True
            if x[i-1] < x[i-k-1] and x[i-1] < x[i+k-1]:
                m_min[k-1,i-1] = True

    # Step 2: find the scale with the most local maxima (or local minima)
    # - row-wise summation (i.e. sum each row)
    gamma_max = np.sum(m_max,axis=1); # the "axis=1" option makes it row-wise
    gamma_min = np.sum(m_min,axis=1);
    # - find scale with the most local maxima (or local minima)
    lambda_max = np.argmax(gamma_max);
    lambda_min = np.argmax(gamma_min);

    # Step 3: Use lambda to remove all elements of m for which k>lambda
    m_max = m_max[:(lambda_max+1),:];
    m_min = m_min[:(lambda_min+1),:];

    # Step 4: Find peaks (and onsets)
    # - column-wise summation
    m_max_sum = np.sum(m_max==False, axis=0);
    m_min_sum = np.sum(m_min==False, axis=0);
    peaks = np.where(m_max_sum==0);
    onsets = np.where(m_min_sum==0);

    if show:
        ax0.scatter(peaks, signal[peaks], c="r")

    peaks = np.asarray(peaks).astype(int)

    return peaks<|MERGE_RESOLUTION|>--- conflicted
+++ resolved
@@ -65,13 +65,9 @@
     """
     method = method.lower()
     if method in ["elgendi"]:
-<<<<<<< HEAD
-        peaks = _ppg_findpeaks_elgendi(ppg_cleaned, sampling_rate, show=show)
+        peaks = _ppg_findpeaks_elgendi(ppg_cleaned, sampling_rate, show=show, **kwargs)
     elif method in ["msptd"]:
         peaks = _ppg_findpeaks_msptd(ppg_cleaned, sampling_rate, show=show, **kwargs)
-=======
-        peaks = _ppg_findpeaks_elgendi(ppg_cleaned, sampling_rate, show=show, **kwargs)
->>>>>>> add9a80f
     else:
         raise ValueError("`method` not found. Must be one of the following: 'elgendi'.")
 
